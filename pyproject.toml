--- conflicted
+++ resolved
@@ -22,24 +22,6 @@
 [tool.setuptools.dynamic]
 version = { attr = "contextprotector.__version__" }
 
-<<<<<<< HEAD
-=======
-[project.optional-dependencies]
-doc = ["pdoc"]
-test = ["pytest", "pytest-cov", "pretend", "coverage[toml]"]
-lint = [
-    # NOTE: ruff is under active development, so we pin conservatively here
-    # and let Dependabot periodically perform this update.
-    "ruff ~= 0.12.7",
-    "mypy >= 1.0",
-    "types-html5lib",
-    "types-requests",
-    "types-toml",
-    "interrogate",
-]
-dev = ["mcp-context-protector[doc,test,lint]", "twine", "build"]
-
->>>>>>> 126e4ecb
 [project.scripts]
 "mcp-context-protector" = "contextprotector.__main__:main"
 
@@ -129,7 +111,7 @@
     "coverage[toml]",
 ]
 lint = [
-    "ruff >= 0.6.2",  # Use latest ruff for improved checks
+    "ruff >= 0.12.7",  # Use latest ruff for improved checks
     "interrogate",
 ]
 doc = [
